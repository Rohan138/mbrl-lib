--- conflicted
+++ resolved
@@ -11,10 +11,7 @@
     mbrl/third_party/*
 
 [mypy]
-<<<<<<< HEAD
-=======
 python_version = 3.9
->>>>>>> 87008d09
 ignore_missing_imports = True
 show_error_codes = True
 strict_optional = False
